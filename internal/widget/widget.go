--- conflicted
+++ resolved
@@ -43,13 +43,10 @@
 		return &TwitchGames{}, nil
 	case "twitch-channels":
 		return &TwitchChannels{}, nil
-<<<<<<< HEAD
 	case "changes":
 		return &ChangeDetections{}, nil
-=======
 	case "repository":
 		return &Repository{}, nil
->>>>>>> 77436645
 	default:
 		return nil, fmt.Errorf("unknown widget type: %s found", widgetType)
 	}
